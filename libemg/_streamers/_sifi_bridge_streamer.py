--- conflicted
+++ resolved
@@ -22,15 +22,8 @@
 
     Parameters
     ----------
-<<<<<<< HEAD
-
     name : str
         The name of the devie (eg BioArmband, BioPoint_v1_2, BioPoint_v1_3, etc.). None to auto-connect to any device.
-=======
-    
-    name : str
-        The name of the device.
->>>>>>> a8367ee1
     shared_memory_items : list
         Shared memory configuration parameters for the streamer in format:
         ["tag", (size), datatype, Lock()].
@@ -62,49 +55,26 @@
         MAC address of the device to be connected with.
 
     """
-<<<<<<< HEAD
 
     def __init__(
         self,
         name: str | None = None,
         shared_memory_items: list = [],
-        ecg: bool = False,
-        emg: bool = True,
-        eda: bool = False,
-        imu: bool = False,
-        ppg: bool = False,
-        filtering: bool = True,
+        ecg:            bool = False,
+        emg:            bool = True,
+        eda:            bool = False,
+        imu:            bool = False,
+        ppg:            bool = False,
+        filtering:      bool = True,
         emg_notch_freq: int = 60,
-        emg_bandpass: tuple = (20, 450),
-        eda_bandpass: tuple = (0, 5),
-        eda_freq: int = 250,
-        streaming: bool = False,
-        mac: str | None = None,
+        emg_bandpass:   tuple = (20, 450),
+        eda_bandpass:   tuple = (0, 5),
+        eda_freq:       int = 250,
+        streaming:      bool = False,
+        mac:            str | None = None,
         bridge_version: str | None = None,
     ):
 
-=======
-    def __init__(self, 
-                 name:                 str | None  = None,
-                 shared_memory_items:  list = [],
-                 ecg:                  bool = False,
-                 emg:                  bool = True, 
-                 eda:                  bool = False,
-                 imu:                  bool = False,
-                 ppg:                  bool = False,
-                 notch_on:             bool = True,
-                 notch_freq:           int  = 60,
-                 emgfir_on:            bool = True,
-                 emg_fir:              list = [20, 450],
-                 eda_cfg:              bool = True,
-                 fc_lp:                int  = 0, # low pass eda
-                 fc_hp:                int  = 5, # high pass eda
-                 freq:                 int  = 250,# eda sampling frequency
-                 streaming:            bool = False,
-                 bridge_version:       str | None = None,
-                 mac:                  str | None = None):
-        
->>>>>>> a8367ee1
         Process.__init__(self, daemon=True)
 
         self.connected = False
@@ -116,7 +86,7 @@
         self.eda_handlers = []
         self.ecg_handlers = []
         self.ppg_handlers = []
-<<<<<<< HEAD
+
 
         self.name = name
         self.ecg = ecg
@@ -159,65 +129,6 @@
         self.sb.set_memory_mode(sbp.MemoryMode.BOTH)
 
     def prepare_executable(self, bridge_version: str):
-=======
-        
-        self.prepare_config_message(ecg, emg, eda, imu, ppg, 
-                                    notch_on, notch_freq, emgfir_on, emg_fir,
-                                    eda_cfg, fc_lp, fc_hp, freq, streaming)
-        self.prepare_connect_message(name, mac)
-        self.prepare_executable(bridge_version)
-        
-
-
-    def prepare_config_message(self, 
-                               ecg:                  bool = False,
-                               emg:                  bool = True, 
-                               eda:                  bool = False,
-                               imu:                  bool = False,
-                               ppg:                  bool = False,
-                               notch_on:             bool = True,
-                               notch_freq:           int  = 60,
-                               emgfir_on:            bool = True,
-                               emg_fir:              list = [20, 450],
-                               eda_cfg:              bool = True,
-                               fc_lp:                int  = 0, # low pass eda
-                               fc_hp:                int  = 5, # high pass eda
-                               freq:                 int  = 250,# eda sampling frequency
-                               streaming:            bool = False,):
-        self.config_message = "-s ch " +  str(int(ecg)) +","+str(int(emg))+","+str(int(eda))+","+str(int(imu))+","+str(int(ppg))
-        if notch_on or emgfir_on:
-            self.config_message += " enable_filters 1 "
-            if notch_on:
-                self.config_message += " emg_notch " + str(notch_freq)
-            else:
-                self.config_message += " emg_notch 0"
-            if emgfir_on:
-                self.config_message += " emg_fir " + str(emg_fir[0]) + "," + str(emg_fir[1]) + ""
-        else:
-            self.config_message += " enable_filters 0"
-
-        if eda_cfg:
-            self.config_message += " eda_cfg " + str(int(fc_lp)) + "," + str(int(fc_hp)) + "," + str(int(freq))
-
-        if streaming:
-            self.config_message += " data_mode 1"
-        
-        self.config_message += "  tx_power 2"
-        self.config_message += "\n"
-        self.config_message = bytes(self.config_message,"UTF-8")
-
-    def prepare_connect_message(self, 
-                                name: str,
-                                mac : str):
-        if mac is not None:
-            self.connect_message = '-c ' + str(mac) + '\n'
-        else:
-            self.connect_message = '-c ' + str(name) + '\n'
-        self.connect_message = bytes(self.connect_message,"UTF-8")
-    
-    def prepare_executable(self,
-                           bridge_version: str):
->>>>>>> a8367ee1
         pltfm = system()
         self.executable = f"sifibridge%s-{pltfm.lower()}" + (
             ".exe" if pltfm == "Windows" else ""
