--- conflicted
+++ resolved
@@ -21,17 +21,12 @@
 from matplotlib.animation import FuncAnimation
 from pathlib import Path
 from glob import glob
-<<<<<<< HEAD
 from multiprocessing import Process
 from multiprocessing.managers import BaseManager
-from libemg.raw_data import RawData
-from libemg.utils import get_windows, _get_mode_windows, _get_fn_windows, make_regex
-=======
+from libemg.utils import make_regex
 from itertools import compress
 from datetime import datetime
 from multiprocessing import Process, Event
-from libemg.utils import get_windows, _get_mode_windows
->>>>>>> 5b726b14
 from libemg.feature_extractor import FeatureExtractor
 from libemg.shared_memory_manager import SharedMemoryManager
 from scipy.signal import welch
@@ -275,17 +270,10 @@
         RegexFilters, which will filter out non-matching files and grab metadata from the filename based on their provided description. Data can be labelled with other
         sources of metadata via passed in MetadataFetchers, which will associate metadata with each data file.
 
-<<<<<<< HEAD
-=======
-    def get_data(self, folder_location="", filename_dic={}, delimiter=",", mrdf_key='p_signal', skiprows=0):
-        """Method to collect data from a folder into the OfflineDataHandler object. Metadata can be collected either from the filename
-        specifying <tag>_regex keys in the filename_dic, or from within the .csv or .txt files specifying <tag>_columns in the filename_dic.
->>>>>>> 5b726b14
 
         Parameters
         ----------
         folder_location: str
-<<<<<<< HEAD
             Location of the dataset relative to the current file path.
         regex_filters: list
             List of RegexFilters used to filter data files to the desired set of files. Metadata for each RegexFilter
@@ -308,15 +296,6 @@
         ------
         ValueError:
             Raises ValueError if folder_location is not a valid directory.
-=======
-            Location of the dataset relative to current file path
-        filename_dic: dict
-            dictionary containing the values of the metadata and the regex or columns associated with that metadata.
-        delimiter: char
-            How the columns of the files are separated in the .txt or .csv files.
-        skiprows: int
-            The number of rows in the CSV file to skip (from the top).
->>>>>>> 5b726b14
         """
         def append_to_attribute(name, value):
             if not hasattr(self, name):
@@ -347,7 +326,6 @@
                 # The key is the emg key that is in the mrdf file
                 file_data = (wfdb.rdrecord(file.replace('.hea',''))).__getattribute__(mrdf_key)
             else:
-<<<<<<< HEAD
                 file_data = np.genfromtxt(file,delimiter=delimiter, skip_header=skiprows)
                 if len(file_data.shape) == 1:
                     # some devices may have one channel -> make sure it interprets it as a 2d array
@@ -376,37 +354,6 @@
                     metadata = np.expand_dims(metadata, axis=1)
                 append_to_attribute(metadata_fetcher.description, metadata)
             
-=======
-                file_data = np.genfromtxt(f,delimiter=delimiter)
-                if len(file_data.shape) == 1:
-                    # some devices may have one channel -> make sure it interprets it as a 2d array
-                    file_data = np.expand_dims(file_data, 1)
-            # collect the data from the file
-            if "data_column" in dictionary_keys:
-                self.data.append(file_data[:, filename_dic["data_column"]])
-            else:
-                self.data.append(file_data)
-            if len(self.data[-1].shape) == 1:
-                self.data[-1] = np.expand_dims(self.data[-1], 1)
-            # also collect the metadata from the filename
-            for k in keys:
-                if k + "_regex" in dictionary_keys:
-                    k_val = re.findall(filename_dic[k+"_regex"],f)[0]
-                    k_id  = filename_dic[k].index(k_val)
-                    metadata_column = k_id * np.ones((file_data.shape[0],1), dtype=int)
-                    setattr(self, k, getattr(self,k)+[metadata_column])
-                elif k + "_column" in dictionary_keys:
-                    column = file_data[:,filename_dic[k+"_column"]]
-                    if type(filename_dic[k]) == list:
-                        k_id = np.array([filename_dic[k].index(i) for i in column])
-                        metadata_column = np.expand_dims(k_id, axis=1)
-                    else:
-                        # if a tuple is passed in (range of values)
-                        # we can put a check here later
-                        metadata_column = np.expand_dims(column,1)
-                    setattr(self, k, getattr(self,k)+[metadata_column])
-    
->>>>>>> 5b726b14
     def active_threshold(self, nm_windows, active_windows, active_labels, num_std=3, nm_label=0, silent=True):
         """Returns an update label list of the active labels for a ramp contraction.
 
@@ -579,42 +526,7 @@
             #     setattr(new_odh, k,list(compress(getattr(self, k), keep_mask)))
         return new_odh
     
-<<<<<<< HEAD
     def visualize():
-=======
-    def _check_file_regex(self, files, regex_keys):
-        """Function that verifies that the list of files in the dataset folder agree with the metadata regex in the dictionary. It is assumed that
-        if the filename does not match the regex there is either a mistake is creating the regex or those files are not intended to be loaded. The
-        number of files that were excluded are printed to the console, and the excluded files are removed from the files variable (list passed by
-        reference so any changes in the function scope will persist outside the function scope)
-
-        Parameters
-        ----------
-        files: list
-            A list containing the path (str) of all the files found in the dataset folder that end in .csv or .txt
-        regex_keys: list
-            A list containing the dictionary keys passed during the dataset loading process that indicate metadata to be extracted
-            from the path.
-            
-        Returns
-        ----------
-        None
-        """
-        num_files = len(files)
-        removed_files = []
-        for f in files:
-            violations = 0
-            for k in regex_keys:
-                # regex failed to return a value
-                if len(re.findall(k,f)) == 0:
-                    violations += 1
-            if violations:
-                removed_files.append(f)
-        [files.remove(rf) for rf in removed_files]
-        print(f"{len(removed_files)} of {num_files} files violated regex and were excluded")
-    
-    def visualize(self):
->>>>>>> 5b726b14
         pass
 
 
@@ -645,12 +557,6 @@
     add_timestamps: bool(optional): default = False 
         If True, timestamps will be added to the raw filese generated when setting the file flag to true.
     """
-<<<<<<< HEAD
-    def __init__(self, port=12345, ip='127.0.0.1', file_path="raw_emg.csv", file=False, std_out=False, emg_arr=True, imu_arr=False, max_buffer=None, timestamps=False, other_arr=False):
-        self.port = port 
-        self.ip = ip
-        self.options = {'file': file, 'file_path': file_path, 'std_out': std_out, 'emg_arr': emg_arr, 'imu_arr': imu_arr, 'other_arr': other_arr}
-=======
     def __init__(self, shared_memory_items=[], file_path="", timestamps=False, std_out=False,daemon=False):
         self.options = {'file_path': file_path, 'std_out': std_out}
         self.shared_memory_items = shared_memory_items
@@ -659,7 +565,6 @@
         self.visualize_signal = Event()
         
         self.timestamps = timestamps
->>>>>>> 5b726b14
         self.fi = None
     
     def prepare_smm(self):
@@ -1021,52 +926,6 @@
             animation = FuncAnimation(fig, update, interval=(1000/sampling_rate * window_increment))
             plt.show()
 
-<<<<<<< HEAD
-    def _listen_for_data_thread(self, raw_data):
-        sock = socket.socket(socket.AF_INET, socket.SOCK_DGRAM) 
-        sock.bind((self.ip, self.port))
-        files = {}
-        while True:
-            data = sock.recv(4096)
-            if data:
-                data = pickle.loads(data)
-
-                # Check if IMU or EMG 
-                if type(data[0]) != str:
-                    tag = 'EMG'
-                elif data[0] == 'IMU':
-                    tag = 'IMU'
-                    data = data[1]
-                else:
-                    # We have some custom tag we need to deal with
-                    if not raw_data.check_other(data[0]):
-                        raw_data.instantialize_other(data[0])
-                    tag = data[0]
-                    data = data[1]
-
-                timestamp = time.time()
-                if self.options['std_out']:
-                    print(tag + ": " + str(data) + " " + str(timestamp))  
-                if self.options['file']:
-                    if not tag in files.keys():
-                        files[tag] = open(self.options['file_path'] + tag + '.csv', "a", newline='')
-                    writer = csv.writer(files[tag])
-                    if self.timestamps:
-                        writer.writerow(np.hstack([timestamp,data]))
-                    else:
-                        writer.writerow(data)
-                if self.options['emg_arr']:
-                    if tag == 'EMG':
-                        raw_data.add_emg(data)
-                if self.options['imu_arr']:
-                    if tag == 'IMU':
-                        raw_data.add_imu(data)
-                if self.options['other_arr']:
-                    if tag != 'IMU' and tag != 'EMG':
-                        raw_data.add_other(tag, data)
-
-    def _check_streaming(self, timeout=10):
-=======
     def get_data(self, N=0, filter=True):
         val   = {}
         count = {}
@@ -1133,7 +992,6 @@
                 break
 
     def _check_streaming(self, timeout=15):
->>>>>>> 5b726b14
         wt = time.time()
         emg_count = self.smm.get_variable("emg_count")
         while(True):
