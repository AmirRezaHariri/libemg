--- conflicted
+++ resolved
@@ -1,741 +1,731 @@
-import time
-import socket
-import pickle
-import platform
-import numpy as np
-
-from multiprocessing import Process, Event, Lock
-from libemg._streamers._myo_streamer import MyoStreamer
-from libemg._streamers._delsys_streamer import DelsysEMGStreamer
-from libemg._streamers._delsys_API_streamer import DelsysAPIStreamer
-if platform.system() != 'Linux':
-    from libemg._streamers._oymotion_windows_streamer import Gforce
-else: 
-    from libemg._streamers._oymotion_streamer import OyMotionStreamer
-from libemg._streamers._emager_streamer import EmagerStreamer
-from libemg._streamers._sifi_bridge_streamer import SiFiBridgeStreamer
-from libemg._streamers._leap_streamer import LeapStreamer
-from libemg._streamers._mindrove import MindroveStreamer
-<<<<<<< HEAD
-from libemg._streamers._OTB_MuoviPlus import OTBMuoviPlusEMGStreamer
-=======
->>>>>>> 70ab1b6a
-
-def sifi_biopoint_streamer(
-    name = "BioPoint_v1_3",
-    shared_memory_items = None,
-    ecg = False,
-    emg = True, 
-    eda = False,
-    imu = False,
-    ppg = False,
-    filtering = True, 
-    emg_notch_freq = 60,
-    emg_bandpass = (20,450),
-    eda_bandpass = (0,5),
-    eda_freq = 0,
-    streaming=False,
-    mac= None
-):
-    """
-    The streamer for the SiFi BioPoint. 
-    
-    This function connects to SiFi Bridge and streams its data to the SharedMemory.
-    
-    **Note**: The IMU keys are:
-    
-    - Acceleration: ax, ay, az
-    - Quaternions: qw, qx, qy, qz
-    
-    Parameters
-    ----------
-    
-    device: string, default = BioPoint_v1_3
-        The name or MAC of the device.
-    shared_memory_items, default = []
-        The key, size, datatype, and multiprocessing Lock for all data to be shared between processes.
-    ecg, default = False
-        Enable electrocardiography recording from the main sensor unit.
-    emg, default = True
-        Enable electromyography recording.
-    eda, default = False
-        Enable electrodermal recording.
-    imu, default = False
-        Enable inertial measurement unit recording
-    ppg, default = False
-        The flag to enable photoplethysmography recording
-    filtering, default = True
-        Enable on-device filtering, including bandpass filters and notch filters.
-    emg_notch_freq, default = 60
-        EMG notch filter frequency, useful for eliminating Mains power interference. Can be {None, 50, 60} Hz.
-    emg_bandpass, default = (20, 450)
-        The low and high cutoff frequency of the EMG bandpass filter.
-    eda_bandpass, default = (0, 5)
-        The low and high cutoff frequency of the EDA bandpass filter.
-    eda_freq, default = 0
-        The excitation signal frequency for EDA/BIOZ. Setting an AC value may inject a lot of noise into the EMG sensor.
-    streaming, default = False
-        Whether to package the modalities together within packets for lower latency, only supported for BioPoint v1.3 and up.
-    mac, default = None:  
-        Optional MAC address the device to connect to, useful when multiple devices are in the vicinity and you want to connect to a specific one.
-          
-    Returns
-    ----------
-    
-    Object: streamer
-        The sifi streamer process object.
-    Object: shared memory
-        The shared memory items list to be passed to the OnlineDataHandler.
-    
-    Examples
-    ---------
-    
-    >>> streamer, shared_memory = sifibridge_streamer()
-    """
-
-    if shared_memory_items is None:
-        shared_memory_items = []
-        if emg:
-            shared_memory_items.append(["emg",       (4000,1), np.double])
-            shared_memory_items.append(["emg_count", (1,1),    np.int32])
-        if imu:
-            shared_memory_items.append(["imu",       (200,7), np.double])
-            shared_memory_items.append(["imu_count", (1,1),    np.int32])
-        if ecg:
-            shared_memory_items.append(["ecg",       (1000,1), np.double])
-            shared_memory_items.append(["ecg_count", (1,1),    np.int32])
-        if eda:
-            shared_memory_items.append(["eda",       (200,1), np.double])
-            shared_memory_items.append(["eda_count", (1,1),    np.int32])
-        if ppg:
-            shared_memory_items.append(["ppg",       (200,4), np.double])
-            shared_memory_items.append(["ppg_count", (1,1),    np.int32])
-
-    for item in shared_memory_items:
-        item.append(Lock())
-        
-    sb = SiFiBridgeStreamer(
-        name,
-        shared_memory_items,
-        ecg,
-        emg,
-        eda,
-        imu,
-        ppg,
-        filtering,
-        emg_notch_freq,
-        emg_bandpass,
-        eda_bandpass,
-        eda_freq,
-        streaming,
-        mac
-    )
-    sb.start()
-    return sb, shared_memory_items
-
-
-def sifi_bioarmband_streamer(
-    name = "BioPoint_v1_1",
-    shared_memory_items = None,
-    ecg = False,
-    emg = True, 
-    eda = False,
-    imu = False,
-    ppg = False,
-    filtering = True, 
-    emg_notch_freq = 60,
-    emg_bandpass = (20,450),
-    eda_bandpass = (0,5),
-    eda_freq = 0,
-    streaming = False,
-    mac = None
-):
-    """
-    The streamer for the SiFi BioArmband. 
-    
-    This function connects to SiFi Bridge and streams its data to the SharedMemory.
-    
-    **Note**: The IMU keys are:
-    
-    - Acceleration: ax, ay, az
-    - Quaternions: qw, qx, qy, qz
-        
-    Parameters
-    ----------
-    
-    name: string, default = BioArmband
-        The name of the Sifi Device. For example: BioArmband, BioPoint_v1_3, etc.
-    shared_memory_items, default = []
-        The key, size, datatype, and multiprocessing Lock for all data to be shared between processes.
-    ecg, default = False
-        Enable electrocardiography recording from the main sensor unit.
-    emg, default = True
-        Enable electromyography recording.
-    eda, default = False
-        Enable electrodermal recording.
-    imu, default = False
-        Enable inertial measurement unit recording
-    ppg, default = False
-        The flag to enable photoplethysmography recording
-    filtering, default = True
-        Enable on-device filtering, including bandpass filters and notch filters.
-    emg_notch_freq, default = 60
-        EMG notch filter frequency, useful for eliminating Mains power interference. Can be {None, 50, 60} Hz.
-    emg_bandpass, default = (20, 450)
-        The low and high cutoff frequency of the EMG bandpass filter.
-    eda_bandpass, default = (0, 5)
-        The low and high cutoff frequency of the EDA bandpass filter.
-    eda_freq, default = 0
-        The excitation signal frequency for EDA/BIOZ.  Setting an AC value may inject a lot of noise into the EMG sensor.
-    streaming, default = False
-        Whether to package the modalities together within packets for lower latency, only supported for BioPoint v1.3 and up.
-    mac, default = None:  
-        Optional MAC address the device to connect to, useful when multiple devices are in the vicinity and you want to connect to a specific one.
-         
-    Returns
-    ----------
-    
-    Object: streamer
-        The sifi streamer process object.
-    Object: shared memory
-        The shared memory items list to be passed to the OnlineDataHandler.
-    
-    Examples
-    ---------
-    
-    >>> streamer, shared_memory = sifibridge_streamer()
-    """
-
-    if shared_memory_items is None:
-        shared_memory_items = []
-        if emg:
-            shared_memory_items.append(["emg",       (3000,8), np.double])
-            shared_memory_items.append(["emg_count", (1,1),    np.int32])
-        if imu:
-            shared_memory_items.append(["imu",       (200,7), np.double])
-            shared_memory_items.append(["imu_count", (1,1),    np.int32])
-        if ecg:
-            shared_memory_items.append(["ecg",       (1000,1), np.double])
-            shared_memory_items.append(["ecg_count", (1,1),    np.int32])
-        if eda:
-            shared_memory_items.append(["eda",       (200,1), np.double])
-            shared_memory_items.append(["eda_count", (1,1),    np.int32])
-        if ppg:
-            shared_memory_items.append(["ppg",       (200,4), np.double])
-            shared_memory_items.append(["ppg_count", (1,1),    np.int32])
-
-    for item in shared_memory_items:
-        item.append(Lock())
-
-        
-    sb = SiFiBridgeStreamer(
-        name,
-        shared_memory_items,
-        ecg,
-        emg,
-        eda,
-        imu,
-        ppg,
-        filtering,
-        emg_notch_freq,
-        emg_bandpass,
-        eda_bandpass,
-        eda_freq,
-        streaming,
-        mac
-    )
-
-    sb.start()
-    return sb, shared_memory_items
-
-def myo_streamer(
-    shared_memory_items : list | None = None,
-    emg                 : bool = True, 
-    imu                 : bool = False,
-    filtered            : bool=True,
-    addr                : list | None = None):
-    """The streamer for the myo armband. 
-
-    This function connects to the Myo. It leverages the PyoMyo 
-    library. Note: this version requires the blue dongle to be plugged in.
-
-    Parameters
-    ----------
-    shared_memory_items : list (optional)
-        Shared memory configuration parameters for the streamer in format:
-        ["tag", (size), datatype].
-    emg : bool (optional)
-        Specifies whether EMG data should be forwarded to shared memory.
-    imu : bool (optional)
-        Specifies whether IMU data should be forwarded to shared memory.
-    filtered : bool (optional), default=True
-        If True, the data is the filtered data. Otherwise it is the raw unfiltered data.
-    addr : list (optional)
-        The MAC address of the Myo armband to connect to. Addr is the MAC address in format: [93, 41, 55, 245, 82, 194]
-        If None, it will connect to the first Myo it finds.
-    Returns
-    ----------
-    Object: streamer
-        The sifi streamer object.
-    Object: shared memory
-        The shared memory object.
-    Examples
-    ---------
-    >>> streamer, shared_memory = myo_streamer()
-    """
-    if shared_memory_items is None:
-        shared_memory_items = []
-        if emg:
-            shared_memory_items.append(["emg",       (1000,8), np.double])
-            shared_memory_items.append(["emg_count", (1,1),    np.int32])
-        if imu:
-            shared_memory_items.append(["imu",       (250,10), np.double])
-            shared_memory_items.append(["imu_count", (1,1),    np.int32])
-
-    for item in shared_memory_items:
-        item.append(Lock())
-    myo = MyoStreamer(filtered, emg, imu, shared_memory_items, addr)
-    myo.start()
-    return myo, shared_memory_items
-
-def delsys_streamer(shared_memory_items : list | None = None,
-                    emg                 : bool = True, 
-                    imu                 : bool = False,
-                    delsys_ip           : str = 'localhost',
-                    cmd_port            : int = 50040, 
-                    emg_port            : int = 50043, 
-                    aux_port            : int = 50044,
-                    channel_list        : list = list(range(8)),
-                    timeout             : int = 10):
-    """The streamer for the Delsys device (Avanti/Trigno). 
-
-    This function connects to the Delsys. Note that you must have the Delsys Control Utility
-    installed for this to work.
-
-    Parameters
-    ----------
-    shared_memory_items : list (optional)
-        Shared memory configuration parameters for the streamer in format:
-        ["tag", (size), datatype].
-    delsys_ip: string (optional), default='localhost'
-        The ip that the Delsys is streaming over.
-    cmd_port: int (optional), default=50040.
-        The port that commands are sent to the Delsys system (ie., the start command and the stop command.)
-    emg_port: int (optional), default=50043. 
-        The port that the Delsys is streaming over. Note this value reflects the EMG data port for the Delsys Avanti system. For the Trigno system (legacy), the port is 50041.
-    aux_port: int (optional), default=50044.
-        The port that the Delsys is streaming IMU data over.
-    channel_list: list, default=[0,1,2,3,4,5,6,7].
-        The channels (i.e., electrodes) that are being used in the experiment. The Delsys will send 16 channels over the delsys_ip, but we only take the active channels to be streamed over the stream_ip/stream_port.
-    timeout : int
-        Timeout for commands sent to Delsys.
-    Returns
-    ----------
-    Object: streamer
-        The delsys streamer object.
-    Object: shared memory
-        The shared memory object.
-    Examples
-    ---------
-    >>> streamer, shared_memory = delsys_streamer()
-    """
-    if shared_memory_items is None:
-        shared_memory_items = []
-        if emg:
-            shared_memory_items.append(["emg",       (3000,len(channel_list)), np.double])
-            shared_memory_items.append(["emg_count", (1,1),    np.int32])
-        if imu:
-            shared_memory_items.append(["imu",       (500,6), np.double])
-            shared_memory_items.append(["imu_count", (1,1),    np.int32])
-    for item in shared_memory_items:
-        item.append(Lock())
-    
-    delsys = DelsysEMGStreamer(shared_memory_items=shared_memory_items,
-                                emg=emg,
-                                imu=imu,
-                                recv_ip=delsys_ip,
-                                cmd_port=cmd_port,
-                                data_port=emg_port,
-                                aux_port=aux_port,
-                                channel_list=channel_list,
-                                timeout=timeout)
-    delsys.start()
-    return delsys, shared_memory_items
-
-
-def delsys_api_streamer(license             : str,
-                        key                 : str,
-                        num_channels        : int | None = None,
-                        dll_folder          : str = 'resources/',
-                        shared_memory_items : list | None = None,
-                        emg                 : bool = True):
-    """The streamer for the Delsys devices that use their new C#.NET API. 
-
-    This function connects to the Delsys. Note that you must have the Delsys .dll files (found here: https://github.com/delsys-inc/Example-Applications/tree/main/Python/resources), 
-    C#.NET 8.0 SDK, and the delsys license + key. Additionally, for using any device that connects over USB, make sure that the usb driver is version >= 6.0.0.
-
-    Parameters
-    ----------
-    license : str
-        Delsys license
-    key : str
-        Delsys key
-    num_channels: int
-        The number of delsys sensors you are using. Not used if shared_memory_items is passed, otherwise is a required parameter.
-    dll_folder: string : optional (default='resources/')
-        The location of the DLL files installed from the Delsys Github.
-    shared_memory_items : list (optional)
-        Shared memory configuration parameters for the streamer in format:
-        ["tag", (size), datatype].
-    emg : bool : (optional)
-        Whether to collect emg data or not.
-    Returns
-    ----------
-    Object: streamer
-        The delsys streamer object.
-    Object: shared memory
-        The shared memory object.
-    Examples
-    ---------
-    >>> streamer, shared_memory = delsys_api_streamer(LICENSE, KEY, num_channels=4)
-    """
-    if shared_memory_items is None:
-        assert num_channels is not None, f"No shared memory items were passed, so num_channels must be set. Please set num_channels to the number of Delsys sensors. Got: {num_channels}."
-        shared_memory_items = []
-        if emg:
-            shared_memory_items.append(["emg",       (5300,num_channels), np.double])
-            shared_memory_items.append(["emg_count", (1,1),    np.int32])
-    for item in shared_memory_items:
-        item.append(Lock())
-    
-    delsys = DelsysAPIStreamer(key, license, dll_folder, shared_memory_items=shared_memory_items, emg=emg)
-    delsys.start()
-    return delsys, shared_memory_items
-
-def oymotion_streamer(shared_memory_items : list | None = None,
-                      sampling_rate       : int = 1000,
-                      emg                 : bool = True,
-                      imu                 : bool = False):
-    """The streamer for the oymotion armband. 
-
-    This function connects to the oymotion and streams its data. It leverages the gforceprofile 
-    library. Note: this version requires the dongle to be plugged in. Note, you should run this with sudo
-    and using sudo -E python to preserve your environment in Linux.
-
-    Parameters
-    ----------
-    shared_memory_items : list (optional)
-        Shared memory configuration parameters for the streamer in format:
-        ["tag", (size), datatype].
-    sampling_rate: int (optional), default=1000 (options: 1000 or 500)
-        The sampling rate wanted from the device. Note that 1000 Hz is 8 bit resolution and 500 Hz is 12 bit resolution
-    emg : bool (optional),
-        Detemines whether EMG data will be forwarded
-    imu : bool (optional),
-        Determines whether IMU data will be forwarded
-    Returns
-    ----------
-    Object: streamer
-        The oymotion streamer object
-    Object: shared memory
-        The shared memory object
-    Examples
-    ---------
-    >>> streamer, shared_memory = oymotion_streamer()
-    """
-    
-    if sampling_rate == 1000:
-        res = 8
-    elif sampling_rate == 500:
-        res = 12
-    else:
-        raise Exception("Invalid sampling frequency provided.")
-
-    if shared_memory_items == None:
-        shared_memory_items = []
-        if emg:
-            shared_memory_items.append(["emg",       (sampling_rate*2,8), np.double])
-            shared_memory_items.append(["emg_count", (1,1),    np.int32])
-        if imu:
-            shared_memory_items.append(["imu",       (100,10), np.double])
-            shared_memory_items.append(["imu_count", (1,1),    np.int32])
-    for item in shared_memory_items:
-        item.append(Lock())
-
-    operating_system = platform.system().lower()
-
-    # I'm only addressing this atm.
-    if operating_system == "windows" or operating_system == 'darwin':
-        oym = Gforce(sampling_rate, res, emg, imu, shared_memory_items)
-        oym.start()
-    else:
-        # This has not been updated to the new memory manager methods.
-        # oym = OyMotionStreamer(ip, port, sampRate=sampling, resolution=res)
-        # oym.start_stream()
-        raise Exception("Oymotion Streamer is not implemented for Linux.")
-    return oym, shared_memory_items
-
-
-
-def emager_streamer(shared_memory_items = None):
-    """The streamer for the emager armband. 
-
-    This function connects to the emager cuff and streams its data over a serial port and access it via shared memory.
-
-    Parameters
-    ----------
-    shared_memory_items : list (optional)
-        Shared memory configuration parameters for the streamer in format:
-        ["tag", (size), datatype].
-    Returns
-    ----------
-    Object: streamer
-        The emager streamer object.
-    Object: shared memory
-        The shared memory object.
-    Examples
-    ---------
-    >>> streamer, shared_memory = emager_streamer()
-    """
-    if shared_memory_items is None:
-        # Create defaults
-        shared_memory_items = []
-        shared_memory_items.append(['emg', (2000, 64), np.double])  # buffer size doesn't have a huge effect - pretty much as long as it's bigger than window size
-        shared_memory_items.append(['emg_count', (1, 1), np.int32])
-
-    for item in shared_memory_items:
-        item.append(Lock())
-    ema = EmagerStreamer(shared_memory_items)
-    ema.start()
-    return ema, shared_memory_items
-
-#TODO: Update docs
-def leap_streamer(shared_memory_items : list | None =None,
-                  arm_basis : bool = True,
-                  arm_width : bool = False,
-                  hand_direction : bool = False,
-                  elbow : bool = False,
-                  grab_angle : bool = False,
-                  grab_strength : bool = False,
-                  palm_normal : bool = True,
-                  palm_position : bool = True,
-                  palm_velocity : bool = True,
-                  palm_width : bool = False,
-                  pinch_distance : bool = False,
-                  pinch_strength : bool = False,
-                  handedness : bool = True,
-                  hand_r : bool = False,
-                  hand_s : bool = False,
-                  sphere_center : bool = True,
-                  sphere_radius : bool = True,
-                  wrist : bool = True,
-                  finger_bases : bool = True,
-                  btip_position : bool = False,
-                  carp_position : bool = False,
-                  dip_position : bool = False,
-                  finger_direction : bool = True,
-                  finger_extended : bool = False,
-                  finger_length : bool = False,
-                  mcp_position : bool = False,
-                  pip_position : bool = False,
-                  stabilized_tip_position : bool = False,
-                  tip_position : bool = True,
-                  tip_velocity : bool = False,
-                  tool : bool = False,
-                  touch_distance : bool = True,
-                  touch_zone : bool = True,
-                  finger_width : bool = False):
-    if shared_memory_items is None:
-        shared_memory_items = []
-        # leap is 115 FPS -> 115 Hz normally.
-        if arm_basis:
-            shared_memory_items.append(["arm_basis",       (230,11), np.double])
-            shared_memory_items.append(["arm_basis_count", (1,1),    np.int32])
-        if arm_width:
-            shared_memory_items.append(["arm_width",       (230,3), np.double])
-            shared_memory_items.append(["arm_width_count", (1,1),    np.int32])
-        if hand_direction:
-            shared_memory_items.append(["hand_direction",       (230,5), np.double])
-            shared_memory_items.append(["hand_direction_count", (1,1),    np.int32])
-        if elbow:
-            shared_memory_items.append(["elbow",       (230,5), np.double])
-            shared_memory_items.append(["elbow_count", (1,1),    np.int32])
-        if grab_angle:
-            shared_memory_items.append(["grab_angle",       (230,3), np.double])
-            shared_memory_items.append(["grab_angle_count", (1,1),    np.int32])
-        if grab_strength:
-            shared_memory_items.append(["grab_strength",       (230,3), np.double])
-            shared_memory_items.append(["grab_strength_count", (1,1),    np.int32])
-        if palm_normal:
-            shared_memory_items.append(["palm_normal",       (230,5), np.double])
-            shared_memory_items.append(["palm_normal_count", (1,1),    np.int32])
-        if palm_position:
-            shared_memory_items.append(["palm_position",       (230,5), np.double])
-            shared_memory_items.append(["palm_position_count", (1,1),    np.int32])
-        if palm_velocity:
-            shared_memory_items.append(["palm_velocity",       (230,5), np.double])
-            shared_memory_items.append(["palm_velocity_count", (1,1),    np.int32])
-        if palm_width:
-            shared_memory_items.append(["palm_width",       (230,3), np.double])
-            shared_memory_items.append(["palm_width_count", (1,1),    np.int32])    
-        if pinch_distance:
-            shared_memory_items.append(["pinch_distance",       (230,3), np.double])
-            shared_memory_items.append(["pinch_distance_count", (1,1),    np.int32]) 
-        if pinch_strength:
-            shared_memory_items.append(["pinch_strength",       (230,3), np.double])
-            shared_memory_items.append(["pinch_strength_count", (1,1),    np.int32]) 
-        if handedness:
-            shared_memory_items.append(["handedness",       (230,3), np.double])
-            shared_memory_items.append(["handedness_count", (1,1),    np.int32]) 
-        if hand_r:
-            shared_memory_items.append(["hand_r",       (230,5), np.double])
-            shared_memory_items.append(["hand_r_count", (1,1),    np.int32]) 
-        if hand_s:
-            shared_memory_items.append(["hand_s",       (230,3), np.double])
-            shared_memory_items.append(["hand_s_count", (1,1),    np.int32])
-        if sphere_center:
-            shared_memory_items.append(["sphere_center",       (230,5), np.double])
-            shared_memory_items.append(["sphere_center_count", (1,1),    np.int32])
-        if sphere_radius:
-            shared_memory_items.append(["sphere_radius",       (230,3), np.double])
-            shared_memory_items.append(["sphere_radius_count", (1,1),    np.int32])
-        if wrist:
-            shared_memory_items.append(["wrist",       (230,5), np.double])
-            shared_memory_items.append(["wrist_count", (1,1),    np.int32])
-        if finger_bases:
-            shared_memory_items.append(["finger_bases",       (230,38), np.double])
-            shared_memory_items.append(["finger_bases_count", (1,1),    np.int32])
-        if btip_position:
-            shared_memory_items.append(["btip_position",       (230,5), np.double])
-            shared_memory_items.append(["btip_position_count", (1,1),    np.int32])
-        if carp_position:
-            shared_memory_items.append(["carp_position",       (230,5), np.double])
-            shared_memory_items.append(["carp_position_count", (1,1),    np.int32])
-        if dip_position:
-            shared_memory_items.append(["dip_position",       (230,5), np.double])
-            shared_memory_items.append(["dip_position_count", (1,1),    np.int32])
-        if finger_direction:
-            shared_memory_items.append(["finger_direction",       (230,5), np.double])
-            shared_memory_items.append(["finger_direction_count", (1,1),    np.int32])
-        if finger_extended:
-            shared_memory_items.append(["finger_extended",       (230,3), np.double])
-            shared_memory_items.append(["finger_extended_count", (1,1),    np.int32])
-        if finger_length:
-            shared_memory_items.append(["finger_length",       (230,3), np.double])
-            shared_memory_items.append(["finger_length_count", (1,1),    np.int32])
-        if mcp_position:
-            shared_memory_items.append(["mcp_position",       (230,5), np.double])
-            shared_memory_items.append(["mcp_position_count", (1,1),    np.int32])
-        if pip_position:
-            shared_memory_items.append(["pip_position",       (230,5), np.double])
-            shared_memory_items.append(["pip_position_count", (1,1),    np.int32])
-        if stabilized_tip_position:
-            shared_memory_items.append(["stabilized_tip_position",       (230,5), np.double])
-            shared_memory_items.append(["stabilized_tip_position_count", (1,1),    np.int32])
-        if tip_position:
-            shared_memory_items.append(["tip_position",       (230,5), np.double])
-            shared_memory_items.append(["tip_position_count", (1,1),    np.int32])
-        if tip_velocity:
-            shared_memory_items.append(["tip_velocity",       (230,5), np.double])
-            shared_memory_items.append(["tip_velocity_count", (1,1),    np.int32])
-        if tool:
-            shared_memory_items.append(["tool",       (230,3), np.double])
-            shared_memory_items.append(["tool_count", (1,1),    np.int32])
-        if touch_distance:
-            shared_memory_items.append(["touch_distance",       (230,3), np.double])
-            shared_memory_items.append(["touch_distance_count", (1,1),    np.int32])
-        if touch_zone:
-            shared_memory_items.append(["touch_zone",       (230,3), np.double])
-            shared_memory_items.append(["touch_zone_count", (1,1),    np.int32])
-        if finger_width:
-            shared_memory_items.append(['finger_width', (230,3), np.double])
-            shared_memory_items.append(['finger_width_count', (1,1), np.int32])
-
-    for item in shared_memory_items:
-        item.append(Lock())
-    
-    ls = LeapStreamer(shared_memory_items)
-    ls.start()
-    return ls, shared_memory_items
-
-
-def mindrove_streamer(shared_memory_items = None):
-    """The streamer for the Mindrove EMG armband.
-
-    This function starts a process that listens for EMG data using Mindrove's Python SDK.
-    Please ensure that you are connected to the Mindrove armband's Wifi network before starting this 
-
-    Parameters
-    ----------
-    shared_memory_items : list (optional)
-        Shared memory configuration parameters for the streamer in format:
-        ["tag", (size), datatype]
-        Tags "emg" and "emg_count" must be provided. If set to None, shared memory items are automatically created
-        based on the device properties.
-    """
-    if shared_memory_items is None:
-        shared_memory_items = [
-            ['emg', (1000, 8), np.double],
-            ['emg_count', (1, 1), np.int32]
-        ]
-
-    for item in shared_memory_items:
-        if len(item) == 3:
-            item.append(Lock())
-
-    m = MindroveStreamer(shared_memory_items)
-    m.start()
-    return m, shared_memory_items
-<<<<<<< HEAD
-
-
-def otb_muovi_plus_streamer(shared_memory_items = None,
-                            ip: str = '0.0.0.0',
-                            port: int = 54321,
-                            emg_channels: int = 128):
-    """The streamer for the OTB Muovi+ device.
-    
-    This function connects to the OTB Muovi+ device and streams its data over a network socket  and access it via shared memory.
-
-    Parameters
-    ----------
-    shared_memory_items : list (optional)
-        Shared memory configuration parameters for the streamer in format:
-        ["tag", (size), datatype].
-
-    
-    ip : str (optional), default='0.0.0.0'
-        The IP address of the OTB Muovi+ device. Used to connect to the device.
-    port : int (optional), default=54321
-        The port number to connect to the OTB Muovi+ device.
-    emg_channels : int (optional), default=128
-        The number of EMG channels to stream from the OTB Muovi+ device. 
-        This should match the number of channels configured on the device.
-    Returns
-    ----------
-    Object: streamer
-        The OTB Muovi+ streamer object.
-    Object: shared memory
-        The shared memory object.
-    Examples
-    ---------
-    >>> streamer, shared_memory = otb_muovi_plus_streamer(ip='192.168.76.1', port=54320)
-    """
-    if shared_memory_items is None:
-        shared_memory_items = [
-            ["emg",       (2000, emg_channels), np.double],
-            ["emg_count", (1,1),    np.int32]
-        ]
-
-    for item in shared_memory_items:
-        item.append(Lock())
-
-    muoviplus = OTBMuoviPlusEMGStreamer(ip=ip, port=port, shared_memory_items=shared_memory_items, emg_channels=emg_channels)
-    muoviplus.start()
-
-    return muoviplus, shared_memory_items
-
-=======
-
-
->>>>>>> 70ab1b6a
+import time
+import socket
+import pickle
+import platform
+import numpy as np
+
+from multiprocessing import Process, Event, Lock
+from libemg._streamers._myo_streamer import MyoStreamer
+from libemg._streamers._delsys_streamer import DelsysEMGStreamer
+from libemg._streamers._delsys_API_streamer import DelsysAPIStreamer
+if platform.system() != 'Linux':
+    from libemg._streamers._oymotion_windows_streamer import Gforce
+else: 
+    from libemg._streamers._oymotion_streamer import OyMotionStreamer
+from libemg._streamers._emager_streamer import EmagerStreamer
+from libemg._streamers._sifi_bridge_streamer import SiFiBridgeStreamer
+from libemg._streamers._leap_streamer import LeapStreamer
+from libemg._streamers._mindrove import MindroveStreamer
+from libemg._streamers._OTB_MuoviPlus import OTBMuoviPlusEMGStreamer
+
+def sifi_biopoint_streamer(
+    name = "BioPoint_v1_3",
+    shared_memory_items = None,
+    ecg = False,
+    emg = True, 
+    eda = False,
+    imu = False,
+    ppg = False,
+    filtering = True, 
+    emg_notch_freq = 60,
+    emg_bandpass = (20,450),
+    eda_bandpass = (0,5),
+    eda_freq = 0,
+    streaming=False,
+    mac= None
+):
+    """
+    The streamer for the SiFi BioPoint. 
+    
+    This function connects to SiFi Bridge and streams its data to the SharedMemory.
+    
+    **Note**: The IMU keys are:
+    
+    - Acceleration: ax, ay, az
+    - Quaternions: qw, qx, qy, qz
+    
+    Parameters
+    ----------
+    
+    device: string, default = BioPoint_v1_3
+        The name or MAC of the device.
+    shared_memory_items, default = []
+        The key, size, datatype, and multiprocessing Lock for all data to be shared between processes.
+    ecg, default = False
+        Enable electrocardiography recording from the main sensor unit.
+    emg, default = True
+        Enable electromyography recording.
+    eda, default = False
+        Enable electrodermal recording.
+    imu, default = False
+        Enable inertial measurement unit recording
+    ppg, default = False
+        The flag to enable photoplethysmography recording
+    filtering, default = True
+        Enable on-device filtering, including bandpass filters and notch filters.
+    emg_notch_freq, default = 60
+        EMG notch filter frequency, useful for eliminating Mains power interference. Can be {None, 50, 60} Hz.
+    emg_bandpass, default = (20, 450)
+        The low and high cutoff frequency of the EMG bandpass filter.
+    eda_bandpass, default = (0, 5)
+        The low and high cutoff frequency of the EDA bandpass filter.
+    eda_freq, default = 0
+        The excitation signal frequency for EDA/BIOZ. Setting an AC value may inject a lot of noise into the EMG sensor.
+    streaming, default = False
+        Whether to package the modalities together within packets for lower latency, only supported for BioPoint v1.3 and up.
+    mac, default = None:  
+        Optional MAC address the device to connect to, useful when multiple devices are in the vicinity and you want to connect to a specific one.
+          
+    Returns
+    ----------
+    
+    Object: streamer
+        The sifi streamer process object.
+    Object: shared memory
+        The shared memory items list to be passed to the OnlineDataHandler.
+    
+    Examples
+    ---------
+    
+    >>> streamer, shared_memory = sifibridge_streamer()
+    """
+
+    if shared_memory_items is None:
+        shared_memory_items = []
+        if emg:
+            shared_memory_items.append(["emg",       (4000,1), np.double])
+            shared_memory_items.append(["emg_count", (1,1),    np.int32])
+        if imu:
+            shared_memory_items.append(["imu",       (200,7), np.double])
+            shared_memory_items.append(["imu_count", (1,1),    np.int32])
+        if ecg:
+            shared_memory_items.append(["ecg",       (1000,1), np.double])
+            shared_memory_items.append(["ecg_count", (1,1),    np.int32])
+        if eda:
+            shared_memory_items.append(["eda",       (200,1), np.double])
+            shared_memory_items.append(["eda_count", (1,1),    np.int32])
+        if ppg:
+            shared_memory_items.append(["ppg",       (200,4), np.double])
+            shared_memory_items.append(["ppg_count", (1,1),    np.int32])
+
+    for item in shared_memory_items:
+        item.append(Lock())
+        
+    sb = SiFiBridgeStreamer(
+        name,
+        shared_memory_items,
+        ecg,
+        emg,
+        eda,
+        imu,
+        ppg,
+        filtering,
+        emg_notch_freq,
+        emg_bandpass,
+        eda_bandpass,
+        eda_freq,
+        streaming,
+        mac
+    )
+    sb.start()
+    return sb, shared_memory_items
+
+
+def sifi_bioarmband_streamer(
+    name = "BioPoint_v1_1",
+    shared_memory_items = None,
+    ecg = False,
+    emg = True, 
+    eda = False,
+    imu = False,
+    ppg = False,
+    filtering = True, 
+    emg_notch_freq = 60,
+    emg_bandpass = (20,450),
+    eda_bandpass = (0,5),
+    eda_freq = 0,
+    streaming = False,
+    mac = None
+):
+    """
+    The streamer for the SiFi BioArmband. 
+    
+    This function connects to SiFi Bridge and streams its data to the SharedMemory.
+    
+    **Note**: The IMU keys are:
+    
+    - Acceleration: ax, ay, az
+    - Quaternions: qw, qx, qy, qz
+        
+    Parameters
+    ----------
+    
+    name: string, default = BioArmband
+        The name of the Sifi Device. For example: BioArmband, BioPoint_v1_3, etc.
+    shared_memory_items, default = []
+        The key, size, datatype, and multiprocessing Lock for all data to be shared between processes.
+    ecg, default = False
+        Enable electrocardiography recording from the main sensor unit.
+    emg, default = True
+        Enable electromyography recording.
+    eda, default = False
+        Enable electrodermal recording.
+    imu, default = False
+        Enable inertial measurement unit recording
+    ppg, default = False
+        The flag to enable photoplethysmography recording
+    filtering, default = True
+        Enable on-device filtering, including bandpass filters and notch filters.
+    emg_notch_freq, default = 60
+        EMG notch filter frequency, useful for eliminating Mains power interference. Can be {None, 50, 60} Hz.
+    emg_bandpass, default = (20, 450)
+        The low and high cutoff frequency of the EMG bandpass filter.
+    eda_bandpass, default = (0, 5)
+        The low and high cutoff frequency of the EDA bandpass filter.
+    eda_freq, default = 0
+        The excitation signal frequency for EDA/BIOZ.  Setting an AC value may inject a lot of noise into the EMG sensor.
+    streaming, default = False
+        Whether to package the modalities together within packets for lower latency, only supported for BioPoint v1.3 and up.
+    mac, default = None:  
+        Optional MAC address the device to connect to, useful when multiple devices are in the vicinity and you want to connect to a specific one.
+         
+    Returns
+    ----------
+    
+    Object: streamer
+        The sifi streamer process object.
+    Object: shared memory
+        The shared memory items list to be passed to the OnlineDataHandler.
+    
+    Examples
+    ---------
+    
+    >>> streamer, shared_memory = sifibridge_streamer()
+    """
+
+    if shared_memory_items is None:
+        shared_memory_items = []
+        if emg:
+            shared_memory_items.append(["emg",       (3000,8), np.double])
+            shared_memory_items.append(["emg_count", (1,1),    np.int32])
+        if imu:
+            shared_memory_items.append(["imu",       (200,7), np.double])
+            shared_memory_items.append(["imu_count", (1,1),    np.int32])
+        if ecg:
+            shared_memory_items.append(["ecg",       (1000,1), np.double])
+            shared_memory_items.append(["ecg_count", (1,1),    np.int32])
+        if eda:
+            shared_memory_items.append(["eda",       (200,1), np.double])
+            shared_memory_items.append(["eda_count", (1,1),    np.int32])
+        if ppg:
+            shared_memory_items.append(["ppg",       (200,4), np.double])
+            shared_memory_items.append(["ppg_count", (1,1),    np.int32])
+
+    for item in shared_memory_items:
+        item.append(Lock())
+
+        
+    sb = SiFiBridgeStreamer(
+        name,
+        shared_memory_items,
+        ecg,
+        emg,
+        eda,
+        imu,
+        ppg,
+        filtering,
+        emg_notch_freq,
+        emg_bandpass,
+        eda_bandpass,
+        eda_freq,
+        streaming,
+        mac
+    )
+
+    sb.start()
+    return sb, shared_memory_items
+
+def myo_streamer(
+    shared_memory_items : list | None = None,
+    emg                 : bool = True, 
+    imu                 : bool = False,
+    filtered            : bool=True,
+    addr                : list | None = None):
+    """The streamer for the myo armband. 
+
+    This function connects to the Myo. It leverages the PyoMyo 
+    library. Note: this version requires the blue dongle to be plugged in.
+
+    Parameters
+    ----------
+    shared_memory_items : list (optional)
+        Shared memory configuration parameters for the streamer in format:
+        ["tag", (size), datatype].
+    emg : bool (optional)
+        Specifies whether EMG data should be forwarded to shared memory.
+    imu : bool (optional)
+        Specifies whether IMU data should be forwarded to shared memory.
+    filtered : bool (optional), default=True
+        If True, the data is the filtered data. Otherwise it is the raw unfiltered data.
+    addr : list (optional)
+        The MAC address of the Myo armband to connect to. Addr is the MAC address in format: [93, 41, 55, 245, 82, 194]
+        If None, it will connect to the first Myo it finds.
+    Returns
+    ----------
+    Object: streamer
+        The sifi streamer object.
+    Object: shared memory
+        The shared memory object.
+    Examples
+    ---------
+    >>> streamer, shared_memory = myo_streamer()
+    """
+    if shared_memory_items is None:
+        shared_memory_items = []
+        if emg:
+            shared_memory_items.append(["emg",       (1000,8), np.double])
+            shared_memory_items.append(["emg_count", (1,1),    np.int32])
+        if imu:
+            shared_memory_items.append(["imu",       (250,10), np.double])
+            shared_memory_items.append(["imu_count", (1,1),    np.int32])
+
+    for item in shared_memory_items:
+        item.append(Lock())
+    myo = MyoStreamer(filtered, emg, imu, shared_memory_items, addr)
+    myo.start()
+    return myo, shared_memory_items
+
+def delsys_streamer(shared_memory_items : list | None = None,
+                    emg                 : bool = True, 
+                    imu                 : bool = False,
+                    delsys_ip           : str = 'localhost',
+                    cmd_port            : int = 50040, 
+                    emg_port            : int = 50043, 
+                    aux_port            : int = 50044,
+                    channel_list        : list = list(range(8)),
+                    timeout             : int = 10):
+    """The streamer for the Delsys device (Avanti/Trigno). 
+
+    This function connects to the Delsys. Note that you must have the Delsys Control Utility
+    installed for this to work.
+
+    Parameters
+    ----------
+    shared_memory_items : list (optional)
+        Shared memory configuration parameters for the streamer in format:
+        ["tag", (size), datatype].
+    delsys_ip: string (optional), default='localhost'
+        The ip that the Delsys is streaming over.
+    cmd_port: int (optional), default=50040.
+        The port that commands are sent to the Delsys system (ie., the start command and the stop command.)
+    emg_port: int (optional), default=50043. 
+        The port that the Delsys is streaming over. Note this value reflects the EMG data port for the Delsys Avanti system. For the Trigno system (legacy), the port is 50041.
+    aux_port: int (optional), default=50044.
+        The port that the Delsys is streaming IMU data over.
+    channel_list: list, default=[0,1,2,3,4,5,6,7].
+        The channels (i.e., electrodes) that are being used in the experiment. The Delsys will send 16 channels over the delsys_ip, but we only take the active channels to be streamed over the stream_ip/stream_port.
+    timeout : int
+        Timeout for commands sent to Delsys.
+    Returns
+    ----------
+    Object: streamer
+        The delsys streamer object.
+    Object: shared memory
+        The shared memory object.
+    Examples
+    ---------
+    >>> streamer, shared_memory = delsys_streamer()
+    """
+    if shared_memory_items is None:
+        shared_memory_items = []
+        if emg:
+            shared_memory_items.append(["emg",       (3000,len(channel_list)), np.double])
+            shared_memory_items.append(["emg_count", (1,1),    np.int32])
+        if imu:
+            shared_memory_items.append(["imu",       (500,6), np.double])
+            shared_memory_items.append(["imu_count", (1,1),    np.int32])
+    for item in shared_memory_items:
+        item.append(Lock())
+    
+    delsys = DelsysEMGStreamer(shared_memory_items=shared_memory_items,
+                                emg=emg,
+                                imu=imu,
+                                recv_ip=delsys_ip,
+                                cmd_port=cmd_port,
+                                data_port=emg_port,
+                                aux_port=aux_port,
+                                channel_list=channel_list,
+                                timeout=timeout)
+    delsys.start()
+    return delsys, shared_memory_items
+
+
+def delsys_api_streamer(license             : str,
+                        key                 : str,
+                        num_channels        : int | None = None,
+                        dll_folder          : str = 'resources/',
+                        shared_memory_items : list | None = None,
+                        emg                 : bool = True):
+    """The streamer for the Delsys devices that use their new C#.NET API. 
+
+    This function connects to the Delsys. Note that you must have the Delsys .dll files (found here: https://github.com/delsys-inc/Example-Applications/tree/main/Python/resources), 
+    C#.NET 8.0 SDK, and the delsys license + key. Additionally, for using any device that connects over USB, make sure that the usb driver is version >= 6.0.0.
+
+    Parameters
+    ----------
+    license : str
+        Delsys license
+    key : str
+        Delsys key
+    num_channels: int
+        The number of delsys sensors you are using. Not used if shared_memory_items is passed, otherwise is a required parameter.
+    dll_folder: string : optional (default='resources/')
+        The location of the DLL files installed from the Delsys Github.
+    shared_memory_items : list (optional)
+        Shared memory configuration parameters for the streamer in format:
+        ["tag", (size), datatype].
+    emg : bool : (optional)
+        Whether to collect emg data or not.
+    Returns
+    ----------
+    Object: streamer
+        The delsys streamer object.
+    Object: shared memory
+        The shared memory object.
+    Examples
+    ---------
+    >>> streamer, shared_memory = delsys_api_streamer(LICENSE, KEY, num_channels=4)
+    """
+    if shared_memory_items is None:
+        assert num_channels is not None, f"No shared memory items were passed, so num_channels must be set. Please set num_channels to the number of Delsys sensors. Got: {num_channels}."
+        shared_memory_items = []
+        if emg:
+            shared_memory_items.append(["emg",       (5300,num_channels), np.double])
+            shared_memory_items.append(["emg_count", (1,1),    np.int32])
+    for item in shared_memory_items:
+        item.append(Lock())
+    
+    delsys = DelsysAPIStreamer(key, license, dll_folder, shared_memory_items=shared_memory_items, emg=emg)
+    delsys.start()
+    return delsys, shared_memory_items
+
+def oymotion_streamer(shared_memory_items : list | None = None,
+                      sampling_rate       : int = 1000,
+                      emg                 : bool = True,
+                      imu                 : bool = False):
+    """The streamer for the oymotion armband. 
+
+    This function connects to the oymotion and streams its data. It leverages the gforceprofile 
+    library. Note: this version requires the dongle to be plugged in. Note, you should run this with sudo
+    and using sudo -E python to preserve your environment in Linux.
+
+    Parameters
+    ----------
+    shared_memory_items : list (optional)
+        Shared memory configuration parameters for the streamer in format:
+        ["tag", (size), datatype].
+    sampling_rate: int (optional), default=1000 (options: 1000 or 500)
+        The sampling rate wanted from the device. Note that 1000 Hz is 8 bit resolution and 500 Hz is 12 bit resolution
+    emg : bool (optional),
+        Detemines whether EMG data will be forwarded
+    imu : bool (optional),
+        Determines whether IMU data will be forwarded
+    Returns
+    ----------
+    Object: streamer
+        The oymotion streamer object
+    Object: shared memory
+        The shared memory object
+    Examples
+    ---------
+    >>> streamer, shared_memory = oymotion_streamer()
+    """
+    
+    if sampling_rate == 1000:
+        res = 8
+    elif sampling_rate == 500:
+        res = 12
+    else:
+        raise Exception("Invalid sampling frequency provided.")
+
+    if shared_memory_items == None:
+        shared_memory_items = []
+        if emg:
+            shared_memory_items.append(["emg",       (sampling_rate*2,8), np.double])
+            shared_memory_items.append(["emg_count", (1,1),    np.int32])
+        if imu:
+            shared_memory_items.append(["imu",       (100,10), np.double])
+            shared_memory_items.append(["imu_count", (1,1),    np.int32])
+    for item in shared_memory_items:
+        item.append(Lock())
+
+    operating_system = platform.system().lower()
+
+    # I'm only addressing this atm.
+    if operating_system == "windows" or operating_system == 'darwin':
+        oym = Gforce(sampling_rate, res, emg, imu, shared_memory_items)
+        oym.start()
+    else:
+        # This has not been updated to the new memory manager methods.
+        # oym = OyMotionStreamer(ip, port, sampRate=sampling, resolution=res)
+        # oym.start_stream()
+        raise Exception("Oymotion Streamer is not implemented for Linux.")
+    return oym, shared_memory_items
+
+
+
+def emager_streamer(shared_memory_items = None):
+    """The streamer for the emager armband. 
+
+    This function connects to the emager cuff and streams its data over a serial port and access it via shared memory.
+
+    Parameters
+    ----------
+    shared_memory_items : list (optional)
+        Shared memory configuration parameters for the streamer in format:
+        ["tag", (size), datatype].
+    Returns
+    ----------
+    Object: streamer
+        The emager streamer object.
+    Object: shared memory
+        The shared memory object.
+    Examples
+    ---------
+    >>> streamer, shared_memory = emager_streamer()
+    """
+    if shared_memory_items is None:
+        # Create defaults
+        shared_memory_items = []
+        shared_memory_items.append(['emg', (2000, 64), np.double])  # buffer size doesn't have a huge effect - pretty much as long as it's bigger than window size
+        shared_memory_items.append(['emg_count', (1, 1), np.int32])
+
+    for item in shared_memory_items:
+        item.append(Lock())
+    ema = EmagerStreamer(shared_memory_items)
+    ema.start()
+    return ema, shared_memory_items
+
+#TODO: Update docs
+def leap_streamer(shared_memory_items : list | None =None,
+                  arm_basis : bool = True,
+                  arm_width : bool = False,
+                  hand_direction : bool = False,
+                  elbow : bool = False,
+                  grab_angle : bool = False,
+                  grab_strength : bool = False,
+                  palm_normal : bool = True,
+                  palm_position : bool = True,
+                  palm_velocity : bool = True,
+                  palm_width : bool = False,
+                  pinch_distance : bool = False,
+                  pinch_strength : bool = False,
+                  handedness : bool = True,
+                  hand_r : bool = False,
+                  hand_s : bool = False,
+                  sphere_center : bool = True,
+                  sphere_radius : bool = True,
+                  wrist : bool = True,
+                  finger_bases : bool = True,
+                  btip_position : bool = False,
+                  carp_position : bool = False,
+                  dip_position : bool = False,
+                  finger_direction : bool = True,
+                  finger_extended : bool = False,
+                  finger_length : bool = False,
+                  mcp_position : bool = False,
+                  pip_position : bool = False,
+                  stabilized_tip_position : bool = False,
+                  tip_position : bool = True,
+                  tip_velocity : bool = False,
+                  tool : bool = False,
+                  touch_distance : bool = True,
+                  touch_zone : bool = True,
+                  finger_width : bool = False):
+    if shared_memory_items is None:
+        shared_memory_items = []
+        # leap is 115 FPS -> 115 Hz normally.
+        if arm_basis:
+            shared_memory_items.append(["arm_basis",       (230,11), np.double])
+            shared_memory_items.append(["arm_basis_count", (1,1),    np.int32])
+        if arm_width:
+            shared_memory_items.append(["arm_width",       (230,3), np.double])
+            shared_memory_items.append(["arm_width_count", (1,1),    np.int32])
+        if hand_direction:
+            shared_memory_items.append(["hand_direction",       (230,5), np.double])
+            shared_memory_items.append(["hand_direction_count", (1,1),    np.int32])
+        if elbow:
+            shared_memory_items.append(["elbow",       (230,5), np.double])
+            shared_memory_items.append(["elbow_count", (1,1),    np.int32])
+        if grab_angle:
+            shared_memory_items.append(["grab_angle",       (230,3), np.double])
+            shared_memory_items.append(["grab_angle_count", (1,1),    np.int32])
+        if grab_strength:
+            shared_memory_items.append(["grab_strength",       (230,3), np.double])
+            shared_memory_items.append(["grab_strength_count", (1,1),    np.int32])
+        if palm_normal:
+            shared_memory_items.append(["palm_normal",       (230,5), np.double])
+            shared_memory_items.append(["palm_normal_count", (1,1),    np.int32])
+        if palm_position:
+            shared_memory_items.append(["palm_position",       (230,5), np.double])
+            shared_memory_items.append(["palm_position_count", (1,1),    np.int32])
+        if palm_velocity:
+            shared_memory_items.append(["palm_velocity",       (230,5), np.double])
+            shared_memory_items.append(["palm_velocity_count", (1,1),    np.int32])
+        if palm_width:
+            shared_memory_items.append(["palm_width",       (230,3), np.double])
+            shared_memory_items.append(["palm_width_count", (1,1),    np.int32])    
+        if pinch_distance:
+            shared_memory_items.append(["pinch_distance",       (230,3), np.double])
+            shared_memory_items.append(["pinch_distance_count", (1,1),    np.int32]) 
+        if pinch_strength:
+            shared_memory_items.append(["pinch_strength",       (230,3), np.double])
+            shared_memory_items.append(["pinch_strength_count", (1,1),    np.int32]) 
+        if handedness:
+            shared_memory_items.append(["handedness",       (230,3), np.double])
+            shared_memory_items.append(["handedness_count", (1,1),    np.int32]) 
+        if hand_r:
+            shared_memory_items.append(["hand_r",       (230,5), np.double])
+            shared_memory_items.append(["hand_r_count", (1,1),    np.int32]) 
+        if hand_s:
+            shared_memory_items.append(["hand_s",       (230,3), np.double])
+            shared_memory_items.append(["hand_s_count", (1,1),    np.int32])
+        if sphere_center:
+            shared_memory_items.append(["sphere_center",       (230,5), np.double])
+            shared_memory_items.append(["sphere_center_count", (1,1),    np.int32])
+        if sphere_radius:
+            shared_memory_items.append(["sphere_radius",       (230,3), np.double])
+            shared_memory_items.append(["sphere_radius_count", (1,1),    np.int32])
+        if wrist:
+            shared_memory_items.append(["wrist",       (230,5), np.double])
+            shared_memory_items.append(["wrist_count", (1,1),    np.int32])
+        if finger_bases:
+            shared_memory_items.append(["finger_bases",       (230,38), np.double])
+            shared_memory_items.append(["finger_bases_count", (1,1),    np.int32])
+        if btip_position:
+            shared_memory_items.append(["btip_position",       (230,5), np.double])
+            shared_memory_items.append(["btip_position_count", (1,1),    np.int32])
+        if carp_position:
+            shared_memory_items.append(["carp_position",       (230,5), np.double])
+            shared_memory_items.append(["carp_position_count", (1,1),    np.int32])
+        if dip_position:
+            shared_memory_items.append(["dip_position",       (230,5), np.double])
+            shared_memory_items.append(["dip_position_count", (1,1),    np.int32])
+        if finger_direction:
+            shared_memory_items.append(["finger_direction",       (230,5), np.double])
+            shared_memory_items.append(["finger_direction_count", (1,1),    np.int32])
+        if finger_extended:
+            shared_memory_items.append(["finger_extended",       (230,3), np.double])
+            shared_memory_items.append(["finger_extended_count", (1,1),    np.int32])
+        if finger_length:
+            shared_memory_items.append(["finger_length",       (230,3), np.double])
+            shared_memory_items.append(["finger_length_count", (1,1),    np.int32])
+        if mcp_position:
+            shared_memory_items.append(["mcp_position",       (230,5), np.double])
+            shared_memory_items.append(["mcp_position_count", (1,1),    np.int32])
+        if pip_position:
+            shared_memory_items.append(["pip_position",       (230,5), np.double])
+            shared_memory_items.append(["pip_position_count", (1,1),    np.int32])
+        if stabilized_tip_position:
+            shared_memory_items.append(["stabilized_tip_position",       (230,5), np.double])
+            shared_memory_items.append(["stabilized_tip_position_count", (1,1),    np.int32])
+        if tip_position:
+            shared_memory_items.append(["tip_position",       (230,5), np.double])
+            shared_memory_items.append(["tip_position_count", (1,1),    np.int32])
+        if tip_velocity:
+            shared_memory_items.append(["tip_velocity",       (230,5), np.double])
+            shared_memory_items.append(["tip_velocity_count", (1,1),    np.int32])
+        if tool:
+            shared_memory_items.append(["tool",       (230,3), np.double])
+            shared_memory_items.append(["tool_count", (1,1),    np.int32])
+        if touch_distance:
+            shared_memory_items.append(["touch_distance",       (230,3), np.double])
+            shared_memory_items.append(["touch_distance_count", (1,1),    np.int32])
+        if touch_zone:
+            shared_memory_items.append(["touch_zone",       (230,3), np.double])
+            shared_memory_items.append(["touch_zone_count", (1,1),    np.int32])
+        if finger_width:
+            shared_memory_items.append(['finger_width', (230,3), np.double])
+            shared_memory_items.append(['finger_width_count', (1,1), np.int32])
+
+    for item in shared_memory_items:
+        item.append(Lock())
+    
+    ls = LeapStreamer(shared_memory_items)
+    ls.start()
+    return ls, shared_memory_items
+
+
+def mindrove_streamer(shared_memory_items = None):
+    """The streamer for the Mindrove EMG armband.
+
+    This function starts a process that listens for EMG data using Mindrove's Python SDK.
+    Please ensure that you are connected to the Mindrove armband's Wifi network before starting this 
+
+    Parameters
+    ----------
+    shared_memory_items : list (optional)
+        Shared memory configuration parameters for the streamer in format:
+        ["tag", (size), datatype]
+        Tags "emg" and "emg_count" must be provided. If set to None, shared memory items are automatically created
+        based on the device properties.
+    """
+    if shared_memory_items is None:
+        shared_memory_items = [
+            ['emg', (1000, 8), np.double],
+            ['emg_count', (1, 1), np.int32]
+        ]
+
+    for item in shared_memory_items:
+        if len(item) == 3:
+            item.append(Lock())
+
+    m = MindroveStreamer(shared_memory_items)
+    m.start()
+    return m, shared_memory_items
+
+def otb_muovi_plus_streamer(shared_memory_items = None,
+                            ip: str = '0.0.0.0',
+                            port: int = 54321,
+                            emg_channels: int = 128):
+    """The streamer for the OTB Muovi+ device.
+    
+    This function connects to the OTB Muovi+ device and streams its data over a network socket  and access it via shared memory.
+
+    Parameters
+    ----------
+    shared_memory_items : list (optional)
+        Shared memory configuration parameters for the streamer in format:
+        ["tag", (size), datatype].
+
+    
+    ip : str (optional), default='0.0.0.0'
+        The IP address of the OTB Muovi+ device. Used to connect to the device.
+    port : int (optional), default=54321
+        The port number to connect to the OTB Muovi+ device.
+    emg_channels : int (optional), default=128
+        The number of EMG channels to stream from the OTB Muovi+ device. 
+        This should match the number of channels configured on the device.
+    Returns
+    ----------
+    Object: streamer
+        The OTB Muovi+ streamer object.
+    Object: shared memory
+        The shared memory object.
+    Examples
+    ---------
+    >>> streamer, shared_memory = otb_muovi_plus_streamer(ip='192.168.76.1', port=54320)
+    """
+    if shared_memory_items is None:
+        shared_memory_items = [
+            ["emg",       (2000, emg_channels), np.double],
+            ["emg_count", (1,1),    np.int32]
+        ]
+
+    for item in shared_memory_items:
+        item.append(Lock())
+
+    muoviplus = OTBMuoviPlusEMGStreamer(ip=ip, port=port, shared_memory_items=shared_memory_items, emg_channels=emg_channels)
+    muoviplus.start()
+
+    return muoviplus, shared_memory_items