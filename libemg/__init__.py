--- conflicted
+++ resolved
@@ -7,10 +7,6 @@
 from libemg import feature_selector
 from libemg import datasets
 from libemg import streamers
-<<<<<<< HEAD
 from libemg import animator
 from libemg import gui
-=======
-from libemg import gui
-from libemg import shared_memory_manager
->>>>>>> 5b726b14
+from libemg import shared_memory_manager